-- | Formless is a renderless component to help you build forms in Halogen.
-- | It expects that you have already written a form spec and validation and
-- | you simply need a component to run it on your behalf.

module Formless
  ( Query(..)
  , Query'(..)
  , StateStore(..)
  , Component(..)
  , HTML(..)
  , HTML'(..)
  , DSL(..)
  , State(..)
  , PublicState(..)
  , Input(..)
  , Input'(..)
  , Message(..)
  , Message'(..)
  , StateRow(..)
  , InternalState(..)
  , ValidStatus(..)
  , component
  , module Formless.Spec
  , module Formless.Class.Initial
  , module Formless.Validation
  , send
  , send'
  , modify
  , modify_
  , modifyValidate
  , modifyValidate_
  , validate
  , validate_
  , reset
  , reset_
  )
  where

import Formless.Spec
import Formless.Validation
import Prelude

import Control.Comonad (extract)
import Control.Comonad.Store (Store, store)
import Control.Monad.Free (liftF)
import Data.Const (Const)
import Data.Coyoneda (liftCoyoneda)
import Data.Eq (class EqRecord)
import Data.Generic.Rep (class Generic)
import Data.Generic.Rep.Show (genericShow)
import Data.Maybe (Maybe(..))
import Data.Monoid.Additive (Additive)
import Data.Newtype (class Newtype, over, unwrap, wrap)
import Data.Symbol (class IsSymbol, SProxy(..))
import Data.Traversable (traverse_)
import Data.Variant (Variant, inj)
import Data.Variant.Internal (VariantRep(..), unsafeGet)
import Formless.Class.Initial (class Initial, initial)
import Formless.Transform.Record
import Halogen as H
import Halogen.Component.ChildPath (ChildPath, injQuery, injSlot)
import Halogen.HTML as HH
import Halogen.HTML.Events as HE
import Heterogeneous.Folding (class HFoldlWithIndex)
import Heterogeneous.Mapping (class HMap, class HMapWithIndex)
import Prim.Row as Row
import Prim.RowList as RL
import Record as Record
import Record.Builder (Builder)
import Renderless.State (getState, modifyState, modifyState_, modifyStore_)
import Unsafe.Coerce (unsafeCoerce)

data Query pq cq cs form m a
  = Modify (form Variant InputField) a
  | Validate (form Variant U) a
  | ModifyValidate (form Variant InputField) a
  | Reset (form Variant InputField) a
  | ResetAll a
  | ValidateAll a
  | Submit a
  | SubmitReply (Maybe (form Record OutputField) -> a)
  | GetState (PublicState form -> a)
  | Send cs (cq a)
  | SyncFormData a
  | Raise (pq Unit) a
  | ReplaceInputs (form Record InputField) a
  | Receive (Input pq cq cs form m) a
  | AndThen (Query pq cq cs form m Unit) (Query pq cq cs form m Unit) a

-- | The overall component state type, which contains the local state type
-- | and also the render function
type StateStore pq cq cs form m =
  Store (State form m) (HTML pq cq cs form m)

-- | The component type
type Component pq cq cs form m
  = H.Component
      HH.HTML
      (Query pq cq cs form m)
      (Input pq cq cs form m)
      (Message pq form)
      m

-- | The component's HTML type, the result of the render function.
type HTML pq cq cs form m
  = H.ParentHTML (Query pq cq cs form m) cq cs m

-- | The component's DSL type, the result of the eval function.
type DSL pq cq cs form m
  = H.ParentDSL
      (StateStore pq cq cs form m)
      (Query pq cq cs form m)
      cq
      cs
      (Message pq form)
      m

-- | The component local state
type State form m = Record (StateRow form (internal :: InternalState form m))

-- | The component's public state
type PublicState form = Record (StateRow form ())

-- | The component's public state
type StateRow form r =
  ( validity :: ValidStatus
  , dirty :: Boolean
  , submitting :: Boolean
  , errors :: Int
  , submitAttempts :: Int
  , form :: form Record FormField
  | r
  )

-- | A newtype to make easier type errors for end users to
-- | read by hiding internal fields
newtype InternalState form m = InternalState
  { initialInputs :: form Record InputField
  , validators :: form Record (Validation form m)
  , allTouched :: Boolean
  }
derive instance newtypeInternalState :: Newtype (InternalState form m) _

-- | A type to represent validation status
data ValidStatus
  = Invalid
  | Incomplete
  | Valid
derive instance genericValidStatus :: Generic ValidStatus _
derive instance eqValidStatus :: Eq ValidStatus
derive instance ordValidStatus :: Ord ValidStatus
instance showValidStatus :: Show ValidStatus where
  show = genericShow

-- | The component's input type
type Input pq cq cs form m =
  { initialInputs :: form Record InputField
  , validators :: form Record (Validation form m)
  , render :: State form m -> HTML pq cq cs form m
  }

-- | The component tries to require as few messages to be handled as possible. You
-- | can always use the *Reply variants of queries to perform actions and receive
-- | a result out the other end.
data Message pq form
  = Submitted (form Record OutputField)
  | Changed (PublicState form)
  | Emit (pq Unit)

-- | Simple types

-- | A simple query type when you have no child slots in use
type Query' form m = Query (Const Void) (Const Void) Void form m

-- | A simple HTML type when the component does not need embedding
type HTML' form m = H.ParentHTML (Query' form m) (Const Void) Void m

-- | A simple Message type when the component does not need embedding
type Message' form = Message (Const Void) form

-- | A simple Input type when the component does not need embedding
type Input' form m = Input (Const Void) (Const Void) Void form m

-- | The component itself
component
<<<<<<< HEAD
  :: ∀ pq cq cs form out m is ixs ivs fs us vs gs
   . Ord cs
  => Monad m
  => RL.RowToList is ixs
  => EqRecord ixs is
  => HMap InputFieldToFormField { | is } { | fs }
  => HMapWithIndex (ReplaceInput is) { | fs } { | fs }
  => Newtype (form Record InputField) { | is }
  => Newtype (form Variant InputField) (Variant ivs)
  => Newtype (form Record FormField) { | fs }
  => Newtype (form Record (Validation form m)) { | vs }
  => Newtype (form Variant U) (Variant us)
  => Component pq cq cs form out m
=======
  :: ∀ pq cq cs form m fieldxs fields countxs count inputsxs inputs vs us uxs outputs
   . Ord cs
  => Monad m
  => RL.RowToList fields fieldxs
  => RL.RowToList count countxs
  => RL.RowToList inputs inputsxs
  => RL.RowToList us uxs
  => EqRecord inputsxs inputs
  => Internal.InputFieldsToFormFields inputsxs inputs fields
  => Internal.FormFieldsToInputFields fieldxs fields inputs
  => Internal.TransformFormFields fieldxs fields fields
  => Internal.CountErrors fieldxs fields count
  => Internal.AllTouched fieldxs fields
  => Internal.SumRecord countxs count (Additive Int)
  => Internal.ReplaceFormFieldInputs inputs fieldxs fields fields
  => Internal.ApplyValidation vs fieldxs fields fields m
  => Internal.SetInputVariantRL inputsxs inputs fields
  => Internal.ValidateVariantRL uxs us fields m
  => Internal.FormFieldToMaybeOutput fieldxs fields outputs
  => Newtype (form Record InputField) (Record inputs)
  => Newtype (form Variant InputField) (Variant inputs)
  => Newtype (form Record FormField) (Record fields)
  => Newtype (form Record (Validation form m)) (Record vs)
  => Newtype (form Variant (Validation form m)) (Variant vs)
  => Newtype (form Variant Internal.U) (Variant us)
  => Newtype (form Record OutputField) (Record outputs)
  => Component pq cq cs form m
>>>>>>> 34dbd9ce
component =
  H.parentComponent
    { initialState
    , render: extract
    , eval
    , receiver: HE.input Receive
    }
  where

  initialState :: Input pq cq cs form m -> StateStore pq cq cs form m
  initialState { initialInputs, validators, render } = store render $
    { validity: Incomplete
    , dirty: false
    , errors: 0
    , submitAttempts: 0
    , submitting: false
<<<<<<< HEAD
    , form: wrap $ inputFieldsToFormFields $ unwrap inputs
    , internal: InternalState
      { formResult: Nothing
      , allTouched: false
      , initialInputs: inputs
      , submitter
      , validators
      }
=======
    , form: Internal.inputFieldsToFormFields initialInputs
    , internal: InternalState { allTouched: false, initialInputs, validators }
>>>>>>> 34dbd9ce
    }

  eval :: Query pq cq cs form m ~> DSL pq cq cs form m
  eval = case _ of
    Modify variant a -> do
      modifyState_ \st -> st { form = unsafeSetInputVariant variant st.form }
      eval $ SyncFormData a

    Validate variant a -> do
      st <- getState
      form <- H.lift $ unsafeRunValidationVariant variant (unwrap st.internal).validators st.form
      modifyState_ _ { form = form }
      eval $ SyncFormData a

    ModifyValidate variant a -> do
      void $ eval $ Modify variant a
      void $ eval $ Validate (unsafeCoerce variant :: form Variant U) a
      eval $ SyncFormData a

    Reset variant a -> do
      modifyState_ \st -> st
        { form = wrap $ replaceFormFieldInputs (unwrap (unwrap st.internal).initialInputs) (unwrap st.form)
        , internal = over InternalState (_ { allTouched = false }) st.internal
        }
      eval $ SyncFormData a

    ValidateAll a -> do
			-- TODO
      --  st <- getState
      --  form <- H.lift $ applyValidation st.form (unwrap (unwrap st.internal).validators)
      --  modifyState_ _ { form = wrap form }
      eval $ SyncFormData a

    -- A query to sync the overall state of the form after an individual field change
    -- or overall validation.
    SyncFormData a -> do
      -- TODO
      --  modifyState_ \st -> st
      --    { errors = ?countErrors st.form
      --      -- Dirty state is computed by checking equality of original input fields
      --      -- vs. current ones. This relies on input fields passed by the user having
      --      -- equality defined.
      --    , dirty = not $ (==)
      --        (unwrap (?formFieldsToInputFields st.form))
      --        (unwrap (unwrap st.internal).initialInputs)
      --    }

      st <- getState
      -- Need to verify the validity status of the form.
      new <- case (unwrap st.internal).allTouched of
        true -> modifyState _
          { validity = if not (st.errors == 0) then Invalid else Valid }

        -- If not all fields are touched, then we need to quickly sync the form state
        -- to verify this is actually the case.
        _ -> case ?checkTouched st.form of

          -- The sync revealed all fields really have been touched
          true -> modifyState _
            { validity = if not (st.errors == 0) then Invalid else Valid
            , internal = over InternalState (_ { allTouched = true }) st.internal
            }

          -- The sync revealed that not all fields have been touched
          _ -> modifyState _
            { validity = Incomplete }

      H.raise $ Changed $ getPublicState new
      pure a

    -- Submit, also raising a message to the user
    Submit a -> do
      mbForm <- runSubmit
      traverse_ (H.raise <<< Submitted) mbForm
      pure a

    -- Submit, not raising a message
    SubmitReply reply -> do
      mbForm <- runSubmit
      pure $ reply mbForm

    -- | Should completely reset the form to its initial state
    ResetAll a -> do
      new <- modifyState \st -> st
        { validity = Incomplete
        , dirty = false
        , errors = 0
        , submitAttempts = 0
<<<<<<< HEAD
        , form = ?replaceFormFieldInputs (unwrap st.internal).initialInputs st.form
        , internal = over InternalState (_
            { formResult = Nothing
            , allTouched = false
            }
          ) st.internal
=======
        , form = Internal.replaceFormFieldInputs (unwrap st.internal).initialInputs st.form
        , internal = over InternalState (_ { allTouched = false }) st.internal
>>>>>>> 34dbd9ce
        }
      H.raise $ Changed $ getPublicState new
      pure a

    GetState reply -> do
      st <- getState
      pure $ reply $ getPublicState st

    Send cs cq -> H.HalogenM $ liftF $ H.ChildQuery cs $ liftCoyoneda cq

    Raise query a -> do
      H.raise (Emit query)
      pure a

    ReplaceInputs formInputs a -> do
      st <- getState
      new <- modifyState _
        { validity = Incomplete
        , dirty = false
        , errors = 0
        , submitAttempts = 0
        , submitting = false
<<<<<<< HEAD
        , form = ?replaceInput formInputs st.form
        , internal = over InternalState
          (_ { formResult = Nothing
             , allTouched = false
             , initialInputs = formInputs
             }) st.internal
=======
        , form = Internal.replaceFormFieldInputs formInputs st.form
        , internal = over InternalState (_ { allTouched = false, initialInputs = formInputs }) st.internal
>>>>>>> 34dbd9ce
        }
      H.raise $ Changed $ getPublicState new
      pure a

    Receive { render, validators } a -> do
      let applyOver = over InternalState (_ { validators = validators })
      modifyStore_ render (\st -> st { internal = applyOver st.internal })
      pure a

    AndThen q1 q2 a -> do
      _ <- eval q1
      _ <- eval q2
      pure a

  -- Remove internal fields and return the public state
  getPublicState :: State form m -> PublicState form
  getPublicState = Record.delete (SProxy :: SProxy "internal")

<<<<<<< HEAD
=======
  -- Use a form variant to update the value of a single form field in state
  modifyWithInputVariant :: form Variant InputField -> DSL pq cq cs form m Unit
  modifyWithInputVariant variant = do
    modifyState_ \st -> st { form = wrap $ updater $ unwrap st.form }
    where
      updater = Internal.setInputVariant
        (\(InputField i) -> FormField { input: i, touched: true, result: Nothing })
        (unwrap variant)

  -- Use a form variant to update the value of a single form field in state
  -- and also run its validation
  validateWithUVariant :: form Variant Internal.U -> DSL pq cq cs form m Unit
  validateWithUVariant variant = do
    st <- getState
    form <- H.lift $ updater st
    modifyState_ _ { form = wrap form }
    where
      variantRep :: ∀ i. VariantRep i
      variantRep = unsafeCoerce variant

      validator :: ∀ e i o. State form m -> VariantRep i -> Validation form m e i o
      validator state (VariantRep { type: t }) = unsafeGet t (unwrap (unwrap state.internal).validators)

      updater state = Internal.validateVariant
        (\ff@(FormField { input, touched }) ->
          if touched
            then do
              res <- (unwrap (validator state variantRep)) (_.form $ getPublicState state) input
              pure $ FormField { input, touched, result: Just res }
            else
              pure ff
        )
        (unwrap variant)
        (unwrap state.form)

  -- Validate a field without modifying its input
  modifyValidateWithInputVariant :: form Variant InputField -> DSL pq cq cs form m Unit
  modifyValidateWithInputVariant variant = do
    st <- modifyState \st -> st { form = wrap $ inputUpdater $ unwrap st.form }
    form <- H.lift $ validateUpdater st
    modifyState_ _ { form = wrap form }
    pure unit
    where
      variantRep :: ∀ i. VariantRep i
      variantRep = unsafeCoerce variant

      validator :: ∀ e i o. State form m -> VariantRep i -> Validation form m e i o
      validator state (VariantRep { type: t }) = unsafeGet t (unwrap (unwrap state.internal).validators)

      validateUpdater state = Internal.validateVariant
        (\ff@(FormField { input, touched }) ->
          if touched
            then do
              res <- (unwrap (validator state variantRep)) (_.form $ getPublicState state) input
              pure $ FormField { input, touched, result: Just res }
            else
              pure ff
        )
        -- NOTE: This should be safe because the value of the variant is never used,
        -- but keep an eye out.
        (unwrap $ unsafeCoerce variant :: form Variant Internal.U)
        (unwrap state.form)

      inputUpdater = Internal.setInputVariant
        (\(InputField i) -> FormField { input: i, touched: true, result: Nothing })
        (unwrap variant)

  -- Reset a field (and update state to ensure the form is not marked with
  -- all fields touched).
  resetWithInputVariant :: form Variant InputField -> DSL pq cq cs form m Unit
  resetWithInputVariant variant =
    modifyState_ \st ->
      st { form = wrap $ updater $ unwrap st.form
         , internal = over InternalState (_ { allTouched = false }) st.internal
         }
    where
      updater = Internal.setInputVariant
        (\(InputField i) -> FormField { input: i, touched: false, result: Nothing })
        (unwrap variant)

>>>>>>> 34dbd9ce
  -- Run submission without raising messages or replies
  runSubmit :: DSL pq cq cs form m (Maybe (form Record OutputField))
  runSubmit = do
    init <- modifyState \st -> st
      { submitAttempts = st.submitAttempts + 1
      , submitting = true
      }

    -- For performance purposes, avoid running this if possible
    let internal = unwrap init.internal
    when (not internal.allTouched) do
      pure unit
      -- TODO
      --  modifyState_ _
      --   { form = ?setTouched (over FormField (_ { touched = true })) init.form
      --   , internal = over InternalState (_ { allTouched = true }) init.internal
      --   }

    -- Necessary to validate after fields are touched, but before parsing
    _ <- eval $ ValidateAll unit

    -- For performance purposes, only attempt to submit if the form is valid
    validated <- getState
<<<<<<< HEAD
    when (validated.validity == Valid) do
      output <- H.lift $ ?sequenceRecord (?toMaybeOut validated.form)
      modifyState_ _
        { internal = over InternalState (_ { formResult = output }) validated.internal }

    -- Ensure the form is no longer marked submitting
    result <- modifyState \st -> st { submitting = false }
    pure (unwrap result.internal).formResult
=======
>>>>>>> 34dbd9ce

    case validated.validity of
      Valid -> do
        -- Ensure the form is no longer marked submitting
        result <- modifyState \st -> st { submitting = false }
        pure $ Internal.formFieldsToMaybeOutput validated.form
      _ -> pure Nothing

----------
-- Component helper functions for variants

-----
-- Querying

-- | For use when you need to query a component through Formless
send :: ∀ pq cs cq form m a
  . cs
 -> cq a
 -> Query pq cq cs form m a
send p q = Send p q

-- | When you are using several different types of child components in Formless
-- | the component needs a child path to be able to pick the right slot to send
-- | a query to.
send' :: ∀ pq cq' cs' cs cq form m a
  . ChildPath cq cq' cs cs'
 -> cs
 -> cq a
 -> Query pq cq' cs' form m a
send' path p q = Send (injSlot path p) (injQuery path q)

-----
-- Queries

-- | A helper to create the correct `Modify` query for Formless given a label and
-- | an input value
modify
  :: ∀ pq cq cs form inputs m sym t0 e i o a
   . IsSymbol sym
  => Newtype (form Variant InputField) (Variant inputs)
  => Row.Cons sym (InputField e i o) t0 inputs
  => SProxy sym
  -> i
  -> a
  -> Query pq cq cs form m a
modify sym i = Modify (wrap (inj sym (wrap i)))

-- | A helper to create the correct `Modify` query for Formless given a label and
-- | an input value, as an action
modify_
  :: ∀ pq cq cs form inputs m sym t0 e i o
   . IsSymbol sym
  => Newtype (form Variant InputField) (Variant inputs)
  => Row.Cons sym (InputField e i o) t0 inputs
  => SProxy sym
  -> i
  -> Query pq cq cs form m Unit
modify_ sym i = Modify (wrap (inj sym (wrap i))) unit

-- | A helper to create the correct `ModifyValidate` query for Formless given a
-- | label and an input value
modifyValidate
  :: ∀ pq cq cs form inputs m sym t0 e i o a
   . IsSymbol sym
  => Newtype (form Variant InputField) (Variant inputs)
  => Row.Cons sym (InputField e i o) t0 inputs
  => SProxy sym
  -> i
  -> a
  -> Query pq cq cs form m a
modifyValidate sym i = ModifyValidate (wrap (inj sym (wrap i)))

-- | A helper to create the correct `ModifyValidate` query for Formless given a
-- | label and an input value, as an action
modifyValidate_
  :: ∀ pq cq cs form inputs m sym t0 e i o
   . IsSymbol sym
  => Newtype (form Variant InputField) (Variant inputs)
  => Row.Cons sym (InputField e i o) t0 inputs
  => SProxy sym
  -> i
  -> Query pq cq cs form m Unit
modifyValidate_ sym i = ModifyValidate (wrap (inj sym (wrap i))) unit

-- | A helper to create the correct `Reset` query for Formless given a label
reset
  :: ∀ pq cq cs form inputs m sym a t0 e i o
   . IsSymbol sym
  => Initial i
  => Newtype (form Variant InputField) (Variant inputs)
  => Row.Cons sym (InputField e i o) t0 inputs
  => SProxy sym
  -> a
  -> Query pq cq cs form m a
reset sym = Reset (wrap (inj sym (wrap initial)))

-- | A helper to create the correct `Reset` query for Formless given a label,
-- | as an action.
reset_
  :: ∀ pq cq cs form inputs m sym t0 e i o
   . IsSymbol sym
  => Initial i
  => Newtype (form Variant InputField) (Variant inputs)
  => Row.Cons sym (InputField e i o) t0 inputs
  => SProxy sym
  -> Query pq cq cs form m Unit
reset_ sym = Reset (wrap (inj sym (wrap initial))) unit

-- | A helper to create the correct `Validate` query for Formless, given
-- | a label
validate
  :: ∀ pq cq cs form us m sym a t0 e i o
   . IsSymbol sym
  => Newtype (form Variant U) (Variant us)
  => Row.Cons sym (U e i o) t0 us
  => SProxy sym
  -> a
<<<<<<< HEAD
  -> Query pq cq cs form out m a
validate sym = Validate (wrap (inj sym U))
=======
  -> Query pq cq cs form m a
validate sym = Validate (wrap (inj sym Internal.U))
>>>>>>> 34dbd9ce

-- | A helper to create the correct `Validate` query for Formless given
-- | a label, as an action
validate_
  :: ∀ pq cq cs form us m sym t0 e i o
   . IsSymbol sym
  => Newtype (form Variant U) (Variant us)
  => Row.Cons sym (U e i o) t0 us
  => SProxy sym
<<<<<<< HEAD
  -> Query pq cq cs form out m Unit
validate_ sym = Validate (wrap (inj sym U)) unit
=======
  -> Query pq cq cs form m Unit
validate_ sym = Validate (wrap (inj sym Internal.U)) unit
>>>>>>> 34dbd9ce
<|MERGE_RESOLUTION|>--- conflicted
+++ resolved
@@ -183,8 +183,7 @@
 
 -- | The component itself
 component
-<<<<<<< HEAD
-  :: ∀ pq cq cs form out m is ixs ivs fs us vs gs
+  :: ∀ pq cq cs form m is ixs ivs fs us vs
    . Ord cs
   => Monad m
   => RL.RowToList is ixs
@@ -196,36 +195,7 @@
   => Newtype (form Record FormField) { | fs }
   => Newtype (form Record (Validation form m)) { | vs }
   => Newtype (form Variant U) (Variant us)
-  => Component pq cq cs form out m
-=======
-  :: ∀ pq cq cs form m fieldxs fields countxs count inputsxs inputs vs us uxs outputs
-   . Ord cs
-  => Monad m
-  => RL.RowToList fields fieldxs
-  => RL.RowToList count countxs
-  => RL.RowToList inputs inputsxs
-  => RL.RowToList us uxs
-  => EqRecord inputsxs inputs
-  => Internal.InputFieldsToFormFields inputsxs inputs fields
-  => Internal.FormFieldsToInputFields fieldxs fields inputs
-  => Internal.TransformFormFields fieldxs fields fields
-  => Internal.CountErrors fieldxs fields count
-  => Internal.AllTouched fieldxs fields
-  => Internal.SumRecord countxs count (Additive Int)
-  => Internal.ReplaceFormFieldInputs inputs fieldxs fields fields
-  => Internal.ApplyValidation vs fieldxs fields fields m
-  => Internal.SetInputVariantRL inputsxs inputs fields
-  => Internal.ValidateVariantRL uxs us fields m
-  => Internal.FormFieldToMaybeOutput fieldxs fields outputs
-  => Newtype (form Record InputField) (Record inputs)
-  => Newtype (form Variant InputField) (Variant inputs)
-  => Newtype (form Record FormField) (Record fields)
-  => Newtype (form Record (Validation form m)) (Record vs)
-  => Newtype (form Variant (Validation form m)) (Variant vs)
-  => Newtype (form Variant Internal.U) (Variant us)
-  => Newtype (form Record OutputField) (Record outputs)
   => Component pq cq cs form m
->>>>>>> 34dbd9ce
 component =
   H.parentComponent
     { initialState
@@ -242,19 +212,8 @@
     , errors: 0
     , submitAttempts: 0
     , submitting: false
-<<<<<<< HEAD
-    , form: wrap $ inputFieldsToFormFields $ unwrap inputs
-    , internal: InternalState
-      { formResult: Nothing
-      , allTouched: false
-      , initialInputs: inputs
-      , submitter
-      , validators
-      }
-=======
-    , form: Internal.inputFieldsToFormFields initialInputs
+    , form: wrap $ inputFieldsToFormFields $ unwrap initialInputs
     , internal: InternalState { allTouched: false, initialInputs, validators }
->>>>>>> 34dbd9ce
     }
 
   eval :: Query pq cq cs form m ~> DSL pq cq cs form m
@@ -343,17 +302,8 @@
         , dirty = false
         , errors = 0
         , submitAttempts = 0
-<<<<<<< HEAD
         , form = ?replaceFormFieldInputs (unwrap st.internal).initialInputs st.form
-        , internal = over InternalState (_
-            { formResult = Nothing
-            , allTouched = false
-            }
-          ) st.internal
-=======
-        , form = Internal.replaceFormFieldInputs (unwrap st.internal).initialInputs st.form
         , internal = over InternalState (_ { allTouched = false }) st.internal
->>>>>>> 34dbd9ce
         }
       H.raise $ Changed $ getPublicState new
       pure a
@@ -376,17 +326,8 @@
         , errors = 0
         , submitAttempts = 0
         , submitting = false
-<<<<<<< HEAD
         , form = ?replaceInput formInputs st.form
-        , internal = over InternalState
-          (_ { formResult = Nothing
-             , allTouched = false
-             , initialInputs = formInputs
-             }) st.internal
-=======
-        , form = Internal.replaceFormFieldInputs formInputs st.form
         , internal = over InternalState (_ { allTouched = false, initialInputs = formInputs }) st.internal
->>>>>>> 34dbd9ce
         }
       H.raise $ Changed $ getPublicState new
       pure a
@@ -405,89 +346,6 @@
   getPublicState :: State form m -> PublicState form
   getPublicState = Record.delete (SProxy :: SProxy "internal")
 
-<<<<<<< HEAD
-=======
-  -- Use a form variant to update the value of a single form field in state
-  modifyWithInputVariant :: form Variant InputField -> DSL pq cq cs form m Unit
-  modifyWithInputVariant variant = do
-    modifyState_ \st -> st { form = wrap $ updater $ unwrap st.form }
-    where
-      updater = Internal.setInputVariant
-        (\(InputField i) -> FormField { input: i, touched: true, result: Nothing })
-        (unwrap variant)
-
-  -- Use a form variant to update the value of a single form field in state
-  -- and also run its validation
-  validateWithUVariant :: form Variant Internal.U -> DSL pq cq cs form m Unit
-  validateWithUVariant variant = do
-    st <- getState
-    form <- H.lift $ updater st
-    modifyState_ _ { form = wrap form }
-    where
-      variantRep :: ∀ i. VariantRep i
-      variantRep = unsafeCoerce variant
-
-      validator :: ∀ e i o. State form m -> VariantRep i -> Validation form m e i o
-      validator state (VariantRep { type: t }) = unsafeGet t (unwrap (unwrap state.internal).validators)
-
-      updater state = Internal.validateVariant
-        (\ff@(FormField { input, touched }) ->
-          if touched
-            then do
-              res <- (unwrap (validator state variantRep)) (_.form $ getPublicState state) input
-              pure $ FormField { input, touched, result: Just res }
-            else
-              pure ff
-        )
-        (unwrap variant)
-        (unwrap state.form)
-
-  -- Validate a field without modifying its input
-  modifyValidateWithInputVariant :: form Variant InputField -> DSL pq cq cs form m Unit
-  modifyValidateWithInputVariant variant = do
-    st <- modifyState \st -> st { form = wrap $ inputUpdater $ unwrap st.form }
-    form <- H.lift $ validateUpdater st
-    modifyState_ _ { form = wrap form }
-    pure unit
-    where
-      variantRep :: ∀ i. VariantRep i
-      variantRep = unsafeCoerce variant
-
-      validator :: ∀ e i o. State form m -> VariantRep i -> Validation form m e i o
-      validator state (VariantRep { type: t }) = unsafeGet t (unwrap (unwrap state.internal).validators)
-
-      validateUpdater state = Internal.validateVariant
-        (\ff@(FormField { input, touched }) ->
-          if touched
-            then do
-              res <- (unwrap (validator state variantRep)) (_.form $ getPublicState state) input
-              pure $ FormField { input, touched, result: Just res }
-            else
-              pure ff
-        )
-        -- NOTE: This should be safe because the value of the variant is never used,
-        -- but keep an eye out.
-        (unwrap $ unsafeCoerce variant :: form Variant Internal.U)
-        (unwrap state.form)
-
-      inputUpdater = Internal.setInputVariant
-        (\(InputField i) -> FormField { input: i, touched: true, result: Nothing })
-        (unwrap variant)
-
-  -- Reset a field (and update state to ensure the form is not marked with
-  -- all fields touched).
-  resetWithInputVariant :: form Variant InputField -> DSL pq cq cs form m Unit
-  resetWithInputVariant variant =
-    modifyState_ \st ->
-      st { form = wrap $ updater $ unwrap st.form
-         , internal = over InternalState (_ { allTouched = false }) st.internal
-         }
-    where
-      updater = Internal.setInputVariant
-        (\(InputField i) -> FormField { input: i, touched: false, result: Nothing })
-        (unwrap variant)
-
->>>>>>> 34dbd9ce
   -- Run submission without raising messages or replies
   runSubmit :: DSL pq cq cs form m (Maybe (form Record OutputField))
   runSubmit = do
@@ -511,27 +369,16 @@
 
     -- For performance purposes, only attempt to submit if the form is valid
     validated <- getState
-<<<<<<< HEAD
-    when (validated.validity == Valid) do
-      output <- H.lift $ ?sequenceRecord (?toMaybeOut validated.form)
-      modifyState_ _
-        { internal = over InternalState (_ { formResult = output }) validated.internal }
-
-    -- Ensure the form is no longer marked submitting
-    result <- modifyState \st -> st { submitting = false }
-    pure (unwrap result.internal).formResult
-=======
->>>>>>> 34dbd9ce
-
-    case validated.validity of
+
+    form <- case validated.validity of
       Valid -> do
-        -- Ensure the form is no longer marked submitting
-        result <- modifyState \st -> st { submitting = false }
-        pure $ Internal.formFieldsToMaybeOutput validated.form
+        output <- H.lift $ ?sequenceRecord (?toMaybeOut validated.form)
+        pure (Just output)
       _ -> pure Nothing
 
-----------
--- Component helper functions for variants
+    modifyState_ \st -> st { submitting = false }
+    pure form
+
 
 -----
 -- Querying
@@ -639,13 +486,8 @@
   => Row.Cons sym (U e i o) t0 us
   => SProxy sym
   -> a
-<<<<<<< HEAD
-  -> Query pq cq cs form out m a
+  -> Query pq cq cs form m a
 validate sym = Validate (wrap (inj sym U))
-=======
-  -> Query pq cq cs form m a
-validate sym = Validate (wrap (inj sym Internal.U))
->>>>>>> 34dbd9ce
 
 -- | A helper to create the correct `Validate` query for Formless given
 -- | a label, as an action
@@ -655,10 +497,5 @@
   => Newtype (form Variant U) (Variant us)
   => Row.Cons sym (U e i o) t0 us
   => SProxy sym
-<<<<<<< HEAD
-  -> Query pq cq cs form out m Unit
-validate_ sym = Validate (wrap (inj sym U)) unit
-=======
   -> Query pq cq cs form m Unit
-validate_ sym = Validate (wrap (inj sym Internal.U)) unit
->>>>>>> 34dbd9ce
+validate_ sym = Validate (wrap (inj sym U)) unit